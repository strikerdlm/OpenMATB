--- conflicted
+++ resolved
@@ -11,13 +11,9 @@
 from core.utils import get_conf_value
 from core.constants import REPLAY_MODE
 from core.error import errors
-<<<<<<< HEAD
-from core.joystick import joystick
-
-=======
 from core.window import Window
 from core.scenario import Scenario
->>>>>>> c3bde7fc
+from core.joystick import joystick
 
 class Scheduler:
     """
@@ -36,12 +32,6 @@
 
         self.set_scenario()
 
-<<<<<<< HEAD
-        self.win = window
-        self.events = scenario.events
-        self.plugins = scenario.plugins
-        self.joystick = joystick
-=======
         self.event_loop.run()
 
     def set_scenario(self, events = None):
@@ -49,23 +39,19 @@
 
         self.events = self.scenario.events
         self.plugins = self.scenario.plugins
->>>>>>> c3bde7fc
-
-        # Attribute window and joystick to plugins in use, and push their handles to window
+
+        # Attribute window to plugins in use, and push their handles to window
         for p in self.plugins:
-<<<<<<< HEAD
             self.plugins[p].win = self.win
             self.plugins[p].joystick = self.joystick
-=======
->>>>>>> c3bde7fc
             if not REPLAY_MODE:
                 Window.MainWindow.push_handlers(self.plugins[p].on_key_press,
                                        self.plugins[p].on_key_release)
 
             self.plugins[p].on_scenario_loaded(self.scenario)
 
+        self.pause_scenario_time = False
         self.scenario_time = 0
-        self.pause_scenario_time = False
 
         # We store events in a list in case their execution is delayed by a blocking event
         self.events_queue = list()
@@ -164,7 +150,7 @@
                     self.execute_plugins_methods(self.paused_plugins, methods=['pause', 'hide'])
 
         # In Replay mode: IT IS the play/pause button that manages the scenario resuming
-        elif active_blocking_plugin is None:
+        elif active_blocking_plugin is None and REPLAY_MODE == False:
             if len(self.paused_plugins) > 0:
                 self.execute_plugins_methods(self.paused_plugins, methods=['show', 'resume'])
                 self.paused_plugins = list()
@@ -218,13 +204,6 @@
 
         event.done = 1
 
-<<<<<<< HEAD
-        # Useful?
-        # if self.replay_mode:
-            # plugin.update(0)
-
-=======
->>>>>>> c3bde7fc
         # The event can be logged whenever inside the method, since self.durations remain
         # constant all along it
         logger.record_event(event)
