# Copyright 2023-2024, by Julien Cegarra & Benoît Valéry. All rights reserved.
# Institut National Universitaire Champollion (Albi, France).
# License : CeCILL, version 2.1 (see the LICENSE file)

<<<<<<< HEAD
import sys
=======

#TODO:
#- eyetracker (from lsl?)
#- joystick display

#- To handle blocking plugins in replay we need to:
#  - use logtime and not scenariotime
#  - load logtime from logreader
#  - manage replay pause with logtime
#  - synchronize logtime and scenariotime (to manage all events)
#  - handle update() of scheduler (not replayscheduler) accordingly



from pyglet.window import key
>>>>>>> c3bde7fc
from core.scheduler import Scheduler
from core.error import errors
from core.widgets import PlayPause, Simpletext, Slider, Frame, Reticle, SimpleHTML
from core.constants import COLORS as C, FONT_SIZES as F
from time import strftime, gmtime, sleep
from core.logreader import LogReader
from core.container import Container
<<<<<<< HEAD
from core.utils import get_conf_value, find_the_last_session_number
=======
from core.utils import get_conf_value, get_replay_session_id, clamp
>>>>>>> c3bde7fc
from random import uniform
from core.window import Window

CLOCK_STEP = 0.1

class ReplayScheduler(Scheduler):
    """
    This class manages events execution in the context of the OpenMATB replay.
    """
<<<<<<< HEAD
    def __init__(self, window, logreader):

        if len(sys.argv) > 2:
            self.replay_session_id = int(sys.argv[2])
        else:
            self.replay_session_id = find_the_last_session_number()

        self.scenario = logreader.scenario
        self.logreader = logreader
        self.inputs_queue = list(logreader.inputs)  # Copy inputs, and empty progressively
        self.keyboard_inputs = [i for i in self.inputs_queue if i['module'] == 'keyboard']
        self.joystick_inputs = [i for i in self.inputs_queue if 'joystick' in i['address']]
        self.states_queue = list(logreader.states)  # Copy states, //
        super().__init__(window, self.scenario)
        self.set_media_buttons() 
=======
    def __init__(self):
        self.logreader = None
        self.target_time = 0

        self.set_media_buttons()

>>>>>>> c3bde7fc
        self.set_inputs_buttons()

        Window.MainWindow.on_key_press = self.on_key_press_replay

        # Init is done after UX is set
        super().__init__()

        self.is_paused = True
        square = shapes.Rectangle(x=200, y=200, width=200, height=200, color=(55, 55, 255))


    def set_scenario(self):
        replay_session_id = get_replay_session_id()

        if self.logreader is None or replay_session_id != self.logreader.replay_session_id:
            self.logreader = LogReader(replay_session_id)

##            self.inputs_queue = list(self.logreader.inputs)  # Copy inputs
##            self.keyboard_inputs = [i for i in self.inputs_queue if i['module'] == 'keyboard']
##            self.joystick_inputs = [i for i in self.inputs_queue if 'joystick' in i['address']]
##            self.states_queue = list(self.logreader.states)  # Copy states, //


        super().set_scenario(self.logreader.contents)

        self.sliding = False

        self.slider.value_max = self.logreader.duration_sec

        self.pause_scenario()


    def set_inputs_buttons(self):
        # Plot the keyboard keys that are available in the present plugins
        input_container = Window.MainWindow.get_container('inputstrip')
        key_container = input_container.reduce_and_translate(width=0.9,
                                                             height=0.8,
                                                             y=0, x=0.5)
        self.key_widget = SimpleHTML('replay_keys', key_container, '<strong>Keyboard history:\n</strong>')
        self.key_widget.show()


    def set_media_buttons(self):

        # Media strip
        media_container = Window.MainWindow.get_container('mediastrip')
        self.media_back = Frame('media_background', media_container,
                                fill_color=C['DARKGREY'], draw_order=1)
        self.media_back.show()
        pp_container = media_container.reduce_and_translate(width=0.06, height=1, x=0)
        time_container = media_container.reduce_and_translate(width=0.03, height=1, x=0.78)

        self.playpause = PlayPause('Play_pause_button', pp_container,
                                   self.toggle_playpause)
        self.time = Simpletext('elapsed_time', time_container,
                               text='', font_size=F['LARGE'], color=C['WHITE'])


        self.slider = Slider('timeline', media_container, None, '', '', 0, 1, 0, 1)
        self.time.show()

        # Inputs strip
        input_container = Window.MainWindow.get_container('inputstrip')
        self.inputs_back = Frame('inputs_background', input_container,
                                fill_color=C['LIGHTGREY'], draw_order=1)
        self.inputs_back.show()

        # Manually compute the joystick container to ensure it is a square
        w = h = input_container.w * 0.8
        l = input_container.l + 0.1*input_container.w
        b = input_container.b + 0.85*input_container.h
        joy_container = Container('replay_reticle', l,b,w,h)
        self.replay_reticle = Reticle('replay_reticle', joy_container, C['BLACK'],
                                      target_proportion = 0, m_draw=5)
        self.replay_reticle.show()


    def on_key_press_replay(self, symbol, modifier):
        if symbol==key.ESCAPE:
            Window.MainWindow.exit_prompt()
        elif symbol==key.SPACE:
            self.toggle_playpause()
        elif symbol==key.HOME:
            self.set_target_time(0)
        elif symbol==key.END:
            self.set_target_time(self.logreader.duration_sec)
        elif symbol==key.LEFT:
            self.set_target_time(self.scenario_time - 0.1)
        elif symbol==key.RIGHT:
            self.set_target_time(self.scenario_time + 0.1)
        elif symbol==key.UP:
            self.clock.increase_speed()
        elif symbol==key.DOWN:
            self.clock.decrease_speed()

    def update(self, dt):
        self.pause_if_end_reached()
        self.update_time_string()
        self.slider_control_update()

        if not self.is_paused:
            dt = min(dt, self.target_time - self.scenario_time)

            if dt > 0:
                super().update(dt) # updates the scenario_time
        else:
            # HACK: required as update is not called in pause
            # it would be better to update modaldialog to use a callback
            self.check_if_must_exit()

        # as update manage a queue we need to empty that queue first before
        # processing inputs and states
        if len(self.events_queue)>0:
            return

        self.emulate_keyboard_inputs()
        self.display_joystick_inputs()
        self.process_states()


        #self.pause_if_clock_target_reached()






    def check_plugins_alive(self):
        return all([p.alive for _, p in self.plugins.items()])


    def check_if_must_exit(self):
        # In replay mode, exit conditions are differents. Exit only if the Window is killed.
        if not Window.MainWindow.alive:
            self.exit()



    def update_time_string(self):
        time_str = self.get_time_hms_str()
        self.time.set_text(time_str)


    def get_time_hms_str(self):
        # round to prevent displaying time as 0.099 instead of 0.1
        timesec = round(self.scenario_time, 2)

        t = strftime('%H:%M:%S', gmtime(timesec))
        ms = timesec %1 * 1000

        return '%s.%03d' % (t, ms)


    def pause_if_end_reached(self):
        if self.scenario_time >= self.logreader.end_sec and not self.is_scenario_time_paused():
            self.pause_scenario()


    def pause_scenario(self):
        self.toggle_pause_to(True)


    def resume_scenario(self):
        self.toggle_pause_to(False)


    def toggle_playpause(self):
        self.toggle_pause_to(not self.is_paused)

        if not self.is_paused:
            self.target_time = self.logreader.end_sec
        else:
            self.target_time = self.scenario_time


    def toggle_pause_to(self, status):
        self.is_paused = status
        self.playpause.update_button_sprite(self.is_paused)

    def slider_control_update(self):
        # Update the position of the slider if scenario time changed
        if self.slider.groove_value != self.scenario_time and not self.sliding:
            self.slider.groove_value = self.scenario_time
            self.slider.set_groove_position()


        # At THE FIRST slider mouse press, pause scenario if not already paused
        if self.slider.hover == True and self.sliding == False:
            self.sliding = True
            self.toggle_pause_to(True)

        # At THE FIRST slider mouse release, get back the scenario in its previous state (play/pause)
        # Record the target value (given by the groove position)
        if self.slider.hover == False and self.sliding == True:
            self.sliding = False
            self.set_target_time(self.slider.groove_value)


    def pause_if_clock_target_reached(self):
        # Soon as the clock target is reached, control if the scenario must switch back to pause
        if self.clock.is_target_time_reached():
            self.clock.remove_target_time()
            self.pause_scenario()



    def set_target_time(self, target_time):
        # We are already changing time, do not reenter this method
        if self.clock.isFastForward:
            return

<<<<<<< HEAD
                # # 3. Re-initialize plugins
                logreader = LogReader()
                self.plugins = logreader.scenario.plugins
                for p, plugin in self.plugins.items():
                    plugin.win = self.win
=======
        # clamp desired time
        self.target_time = clamp(target_time, 0, self.logreader.duration_sec)
>>>>>>> c3bde7fc

        # already on the right time
        if self.target_time == self.scenario_time:
            self.pause_scenario()
            return


        # backward in time, we reload everything, reset, and move forward
        if self.target_time < self.scenario_time:
            self.restart_scenario()
            self.scenario_time = 0

        forward_time = self.target_time - self.scenario_time

        # Resuming is required as we want the clock to update the scheduler
        if forward_time > 0:
            self.resume_scenario()
            self.clock.fastforward_time(forward_time)

        self.slider.set_groove_position()
        self.pause_scenario()


    def restart_scenario(self):
        # we need to suspend the clock as it schedules old events
        self.clock.unschedule(self.update)


        self.clock.set_time(0)
        self.clock.tick()
        self.scenario_time = 0
        self.slider.groove_value = 0
        self.slider.set_groove_position()
        self.scenario.reload_plugins()
        self.set_scenario()

        self.clock.schedule(self.update)


    def emulate_keyboard_inputs(self):
        self.keys_history = []

        for input in self.logreader.keyboard_inputs:
            # display actions from 0.5 secs before that time
            if float(input['scenario_time']) > self.scenario_time - (0.5) and float(input['scenario_time']) <= self.scenario_time:

                # execute actions if on time
                if float(input['scenario_time']) == self.scenario_time:
                    for plugin_name, plugin in self.plugins.items():
                        plugin.do_on_key(input['address'], input['value'], True)

                cmd = f"{input['address']} ({input['value']})"
                if len(self.keys_history) > 0 and cmd != self.keys_history[-1]:
                    self.keys_history.append(cmd)
                elif len(self.keys_history) == 0:
                    self.keys_history.append(cmd)

                if len(self.keys_history) > 30:
                    del self.keys_history[0]


        history_str = f"<strong>Keyboard history:\n</strong>" + '<br>'.join([kh for kh in self.keys_history])
        self.key_widget.set_text(history_str)


    def process_states(self):
        # States are displayed as a function of scenario time (not logtime which may vary)
        # It does not matter to display each and every states. Better is to catch
        # the most current one. The following states are manually handled:
        #   – 1. The cursor position in the tracking task
        #   – 2. The frequency of each communications radio
        #   – 3. The value of each slider, in genericscales

        # Get candidates states (and their index) for being displayed,
        # retrieve the most recent for each state category
        past_sta = [(i,s) for i,s in enumerate(self.logreader.states)
                    if float(s['scenario_time']) > self.scenario_time - CLOCK_STEP and float(s['scenario_time']) <= self.scenario_time]

        if len(past_sta) == 0:
            return

        for item in past_sta:
            state = item[1]

            # 1. Cursor position
            if 'cursor_proportional' in state['address'] and 'track' in self.plugins:
                cursor_relative = self.plugins['track'].reticle.proportional_to_relative(state['value'])
                self.plugins['track'].cursor_position = cursor_relative

            # 2. Radio frequencies
            elif 'radio_frequency' in state['address'] and 'communications' in self.plugins:
                radio_name = state['address'].replace(', radio_frequency', '').replace('radio_', '')
                radio = self.plugins['communications'].get_radios_by_key_value('name', radio_name)[0]
                radio['currentfreq'] = state['value']

            # 3. Genericscales slider values
            elif 'slider_' in state['address'] and 'genericscales' in self.plugins:
                slider_name = state['address'].replace(', value', '')
                slider = self.plugins['genericscales'].sliders[slider_name]
                slider.groove_value = state['value']


    def display_joystick_inputs(self):
        x, y = None, None
        past_joy = [(i,s) for i,s in enumerate(self.logreader.joystick_inputs)
                    if float(s['scenario_time']) > self.scenario_time - CLOCK_STEP and float(s['scenario_time']) <= self.scenario_time]


        for s in past_joy:
            joy_input = s[1]

            # X case
            if '_x' in joy_input['address']:
                x = float(joy_input['value'])
            elif '_y' in joy_input['address']:
                y = float(joy_input['value'])

        if x is not None and y is not None:
            rel_x, rel_y = self.replay_reticle.proportional_to_relative((x,y))
            self.replay_reticle.set_cursor_position(rel_x, rel_y)

<|MERGE_RESOLUTION|>--- conflicted
+++ resolved
@@ -2,9 +2,6 @@
 # Institut National Universitaire Champollion (Albi, France).
 # License : CeCILL, version 2.1 (see the LICENSE file)
 
-<<<<<<< HEAD
-import sys
-=======
 
 #TODO:
 #- eyetracker (from lsl?)
@@ -20,7 +17,6 @@
 
 
 from pyglet.window import key
->>>>>>> c3bde7fc
 from core.scheduler import Scheduler
 from core.error import errors
 from core.widgets import PlayPause, Simpletext, Slider, Frame, Reticle, SimpleHTML
@@ -28,11 +24,7 @@
 from time import strftime, gmtime, sleep
 from core.logreader import LogReader
 from core.container import Container
-<<<<<<< HEAD
-from core.utils import get_conf_value, find_the_last_session_number
-=======
 from core.utils import get_conf_value, get_replay_session_id, clamp
->>>>>>> c3bde7fc
 from random import uniform
 from core.window import Window
 
@@ -42,30 +34,12 @@
     """
     This class manages events execution in the context of the OpenMATB replay.
     """
-<<<<<<< HEAD
-    def __init__(self, window, logreader):
-
-        if len(sys.argv) > 2:
-            self.replay_session_id = int(sys.argv[2])
-        else:
-            self.replay_session_id = find_the_last_session_number()
-
-        self.scenario = logreader.scenario
-        self.logreader = logreader
-        self.inputs_queue = list(logreader.inputs)  # Copy inputs, and empty progressively
-        self.keyboard_inputs = [i for i in self.inputs_queue if i['module'] == 'keyboard']
-        self.joystick_inputs = [i for i in self.inputs_queue if 'joystick' in i['address']]
-        self.states_queue = list(logreader.states)  # Copy states, //
-        super().__init__(window, self.scenario)
-        self.set_media_buttons() 
-=======
     def __init__(self):
         self.logreader = None
         self.target_time = 0
 
         self.set_media_buttons()
 
->>>>>>> c3bde7fc
         self.set_inputs_buttons()
 
         Window.MainWindow.on_key_press = self.on_key_press_replay
@@ -277,16 +251,8 @@
         if self.clock.isFastForward:
             return
 
-<<<<<<< HEAD
-                # # 3. Re-initialize plugins
-                logreader = LogReader()
-                self.plugins = logreader.scenario.plugins
-                for p, plugin in self.plugins.items():
-                    plugin.win = self.win
-=======
         # clamp desired time
         self.target_time = clamp(target_time, 0, self.logreader.duration_sec)
->>>>>>> c3bde7fc
 
         # already on the right time
         if self.target_time == self.scenario_time:
