﻿#-*- coding:utf-8 -*-

from PySide import QtCore, QtGui
import os
import re
from Helpers.Translator import translate as _

class Task(QtGui.QWidget):

    def __init__(self, parent):
        super(Task, self).__init__(parent)

        # GLOBAL VARS
        self.parameters = {
            'taskplacement': 'fullscreen',
            'taskupdatetime': None,
            'filename': ''
        }

        self.screen_width = self.parent().screen_width
        self.screen_height = self.parent().screen_height

        # Scale files should by formated like:
        # ItemTitle;minLabel/maxLabel;minValue/maxValue/defaultValue
        self.regex_scale_pattern = r'(.*);(.*)/(.*);(\d*)/(\d*)/(\d*)'
        self.mainFont = QtGui.QFont("Times", round(self.screen_height/54.), italic = True)
        self.mainFont.setStyleStrategy(QtGui.QFont.PreferAntialias)
        self.scaleFont = QtGui.QFont("Times", round(self.screen_height/64.))

    def onStart(self):
        self.parent().onPause()
        self.LoadScales(self.parameters['filename'])
        self.setLayout(self.layout)
        self.show()

    def LoadScales(self, scalefile):

        # Create dictionary to store scales information
        self.scales = {}

        # Load scales from file
        if not scalefile:
            self.parent().showCriticalMessage("No file to load!")
            return

        filename = os.path.join(self.parent().scales_directory, scalefile)

        if not os.path.exists(filename):
            self.parent().showCriticalMessage(
                _("Unable to find the scale file: '%s'") % filename)
            return

        self.scalesfile = open(filename, 'r')

        scale_number = -1
        for this_line in self.scalesfile:
            match = re.match(self.regex_scale_pattern, this_line)
            if match:
                scale_number += 1
                linecontent = this_line.split(';')
                self.scales[scale_number] = {}
                self.scales[scale_number]['label'] = linecontent[0]
                self.scales[scale_number]['title'] = linecontent[1]
                self.scales[scale_number]['minimumLabel'] = linecontent[2].split('/')[0]
                self.scales[scale_number]['maximumLabel'] = linecontent[2].split('/')[1]
                self.scales[scale_number]['minimumValue'] = int(linecontent[3].split('/')[0])
                self.scales[scale_number]['maximumValue'] = int(linecontent[3].split('/')[1])
                self.scales[scale_number]['defaultValue'] = int(linecontent[3].split('/')[2].replace('\n',''))

                if not self.scales[scale_number]['minimumValue'] < self.scales[scale_number]['defaultValue'] < self.scales[scale_number]['maximumValue']:
                    self.parent().showCriticalMessage(_("Error in scales. Default value must be comprised between minimum and maximum. See in file: ") + self.parameters['filename'])

        if len(self.scales) == 0:
            self.parent().showCriticalMessage(_("Error in scales. No correctly formatted line found in the following file:") + self.parameters['filename'])

        self.scalesfile.close()

        scale_width = self.screen_width / 3
        scale_height = (self.screen_height - (len(self.scales) * (50 + 30 + 40))) / 2
        scale_height = min(40, scale_height) # Minimal height is 40
        current_y = 0
<<<<<<< HEAD


=======
        
>>>>>>> 17d11b42
        self.layout = QtGui.QVBoxLayout()
        for scale_number in self.scales.keys():
            self.scales[scale_number]['uis'] = dict()
            chaine_unicode = self.scales[scale_number]['title'].decode('utf8')
            self.scales[scale_number]['uis']['questionLabel'] = QtGui.QLabel(chaine_unicode)
            self.scales[scale_number]['uis']['questionLabel'].setFont(self.mainFont)
            self.scales[scale_number]['uis']['questionLabel'].setWordWrap(True)
            self.scales[scale_number]['uis']['questionLabel'].setAlignment(QtCore.Qt.AlignCenter)
<<<<<<< HEAD

            self.scales[scale_number]['uis']['minimumLabel'] = QtGui.QLabel(self.scales[scale_number]['minimumLabel'])
=======
            
            chaine_unicode = self.scales[scale_number]['minimumLabel'].decode('utf8')
            self.scales[scale_number]['uis']['minimumLabel'] = QtGui.QLabel(chaine_unicode, self)
>>>>>>> 17d11b42
            self.scales[scale_number]['uis']['minimumLabel'].setAlignment(QtCore.Qt.AlignRight)
            self.scales[scale_number]['uis']['minimumLabel'].setFont(self.scaleFont)


            self.scales[scale_number]['uis']['slider'] = QtGui.QSlider(QtCore.Qt.Horizontal)
            self.scales[scale_number]['uis']['slider'].setMinimum(self.scales[scale_number]['minimumValue'])
            self.scales[scale_number]['uis']['slider'].setMaximum(self.scales[scale_number]['maximumValue'])
            self.scales[scale_number]['uis']['slider'].setTickInterval(1)
            self.scales[scale_number]['uis']['slider'].setTickPosition(QtGui.QSlider.TicksBothSides)
            self.scales[scale_number]['uis']['slider'].setValue(self.scales[scale_number]['defaultValue'])
            self.scales[scale_number]['uis']['slider'].setSingleStep(1)
            self.scales[scale_number]['uis']['slider'].setMaximumWidth(0.5 * self.screen_width)

<<<<<<< HEAD

            self.scales[scale_number]['uis']['maximumLabel'] = QtGui.QLabel(self.scales[scale_number]['maximumLabel'])
=======
            chaine_unicode = self.scales[scale_number]['maximumLabel'].decode('utf8')
            self.scales[scale_number]['uis']['maximumLabel'] = QtGui.QLabel(chaine_unicode,self)
>>>>>>> 17d11b42
            self.scales[scale_number]['uis']['maximumLabel'].setAlignment(QtCore.Qt.AlignLeft)
            self.scales[scale_number]['uis']['maximumLabel'].setFont(self.scaleFont)

            hbox = QtGui.QHBoxLayout()
            hbox.addWidget(self.scales[scale_number]['uis']['questionLabel'])
            self.layout.addLayout(hbox)
            hbox = QtGui.QHBoxLayout()
            for this_element in ['minimumLabel','slider','maximumLabel']:
                vbox = QtGui.QVBoxLayout()
                vbox.addWidget(self.scales[scale_number]['uis'][this_element])
                vbox.setAlignment(QtCore.Qt.AlignVCenter)
                vbox.setContentsMargins(10,0,10,0)
                hbox.addLayout(vbox)
            self.layout.addLayout(hbox)
            self.layout.addStretch(1)


        self.questionnairebtn = QtGui.QPushButton(_('Validate'))
        self.questionnairebtn.setMaximumWidth(0.25 * self.screen_width)
        self.questionnairebtn.clicked.connect(self.onClick)

        hbox = QtGui.QHBoxLayout()
        hbox.addWidget(self.questionnairebtn)
        self.layout.addLayout(hbox)

    def onUpdate(self):
        pass

    def onClick(self):
        for this_scale in self.scales.keys():
            self.buildLog(["INPUT", self.scales[this_scale]['label'], str(self.scales[this_scale]['uis']['slider'].value())])

        self.parent().onResume()
        self.close()

    def buildLog(self, thisList):
        thisList = ["SCALES"] + thisList
        self.parent().mainLog.addLine(thisList)<|MERGE_RESOLUTION|>--- conflicted
+++ resolved
@@ -79,12 +79,7 @@
         scale_height = (self.screen_height - (len(self.scales) * (50 + 30 + 40))) / 2
         scale_height = min(40, scale_height) # Minimal height is 40
         current_y = 0
-<<<<<<< HEAD
 
-
-=======
-        
->>>>>>> 17d11b42
         self.layout = QtGui.QVBoxLayout()
         for scale_number in self.scales.keys():
             self.scales[scale_number]['uis'] = dict()
@@ -93,14 +88,9 @@
             self.scales[scale_number]['uis']['questionLabel'].setFont(self.mainFont)
             self.scales[scale_number]['uis']['questionLabel'].setWordWrap(True)
             self.scales[scale_number]['uis']['questionLabel'].setAlignment(QtCore.Qt.AlignCenter)
-<<<<<<< HEAD
 
-            self.scales[scale_number]['uis']['minimumLabel'] = QtGui.QLabel(self.scales[scale_number]['minimumLabel'])
-=======
-            
             chaine_unicode = self.scales[scale_number]['minimumLabel'].decode('utf8')
-            self.scales[scale_number]['uis']['minimumLabel'] = QtGui.QLabel(chaine_unicode, self)
->>>>>>> 17d11b42
+            self.scales[scale_number]['uis']['minimumLabel'] = QtGui.QLabel(chaine_unicode)
             self.scales[scale_number]['uis']['minimumLabel'].setAlignment(QtCore.Qt.AlignRight)
             self.scales[scale_number]['uis']['minimumLabel'].setFont(self.scaleFont)
 
@@ -114,13 +104,9 @@
             self.scales[scale_number]['uis']['slider'].setSingleStep(1)
             self.scales[scale_number]['uis']['slider'].setMaximumWidth(0.5 * self.screen_width)
 
-<<<<<<< HEAD
 
-            self.scales[scale_number]['uis']['maximumLabel'] = QtGui.QLabel(self.scales[scale_number]['maximumLabel'])
-=======
             chaine_unicode = self.scales[scale_number]['maximumLabel'].decode('utf8')
-            self.scales[scale_number]['uis']['maximumLabel'] = QtGui.QLabel(chaine_unicode,self)
->>>>>>> 17d11b42
+            self.scales[scale_number]['uis']['maximumLabel'] = QtGui.QLabel(chaine_unicode)
             self.scales[scale_number]['uis']['maximumLabel'].setAlignment(QtCore.Qt.AlignLeft)
             self.scales[scale_number]['uis']['maximumLabel'].setFont(self.scaleFont)
 
