# -*- coding: utf-8 -*-

VERSION = "1.0.000"
VERSIONTITLE = 'OpenMATB v' + VERSION

# Default directories
DIRECTORY_NAME_PLUGINS = "Plugins"
DIRECTORY_NAME_LOGS = "Logs"
DIRECTORY_NAME_SCENARIOS = "Scenarios"
DIRECTORY_NAME_SCALES = "Scales"

# The name of variable used to interact with plugins.
# Do not touch or everything will break!
PARAMETERS_VARIABLE = "parameters"

# We wait at least one tenth millisecond to update tasks.This is sufficient!
# Will prevent hammering the main loop at <0.06 milliseconds
MAIN_SCHEDULER_INTERVAL = 1

global CONFIG
CONFIG = {}

import ctypes
import time
import datetime
import imp
import ast
import sys
import os
import pdb
import platform
import psutil
from Helpers import Logger, Translator
from Helpers.Translator import translate as _

# Force import for cxfreeze:
from Helpers import QTExtensions, WLight, WPump, WCom, WScale, WScheduler, WTank, WTrack, xeger

def OSCriticalErrorMessage(title, msg):
    if platform.system() == "Windows":
        ctypes.windll.user32.MessageBoxW(None, _(msg), VERSIONTITLE + " - " + _(title), 0)
    else:
        print _(title) + ":" + _(msg)
    sys.exit()


# Ensure that Pyside, pygame, rstr and wave are available
try:
    from PySide import QtCore, QtGui
    import pygame
    import rstr
    import wave
except:
    OSCriticalErrorMessage(
        _("Error"), _("Please check that all required libraries are installed"))


class Main(QtGui.QMainWindow):

    def __init__(self, scenario_fullpath):
        super(Main, self).__init__(parent=None)
        self.registeredTaskTimer = []
        self.parameters = {
            'showlabels': True,
            'allowescape': True
        }

        # Preallocate a dictionary to store plugins information
        self.PLUGINS_TASK = {}

        # Store working directory and scenario names
        # Use correct directory if running in cxFreeze (frozen)
        if getattr(sys, 'frozen', False):
            self.working_directory = os.getcwd()
        else:
            self.working_directory = os.path.dirname(os.path.abspath(__file__))

        self.scenario_shortfilename = os.path.split(scenario_fullpath)[1]
        self.scenario_directory = os.path.split(scenario_fullpath)[0]
        self.scales_directory = os.path.join(self.working_directory, DIRECTORY_NAME_SCALES)

        # Check that the plugins folder exists
        if not os.path.exists(os.path.join(self.working_directory, DIRECTORY_NAME_PLUGINS)):
            self.showCriticalMessage(
                _("Plugins directory does not exist. Check that its name is correct"))

        # Create a ./Logs folder if it does not exist
        if not os.path.exists(os.path.join(self.working_directory, DIRECTORY_NAME_LOGS)):
            os.mkdir(os.path.join(self.working_directory, DIRECTORY_NAME_LOGS))

        # Create a filename for the log file
        # Corresponds to : scenario name + date + .log
        LOG_FILE_NAME = os.path.join(self.scenario_shortfilename.replace(".txt", "").replace(
            " ", "_") + "_" + datetime.datetime.now().strftime("%Y%m%d_%H%M") + ".log")
        self.LOG_FILE_PATH = os.path.join(self.working_directory, DIRECTORY_NAME_LOGS, LOG_FILE_NAME)

        # Initialize a Logger instance with this log filename (see Helpers/Logger.py)
        self.mainLog = Logger.Logger(self, self.LOG_FILE_PATH)
        self.mainLog.addLine(['MAIN', 'INFO', 'SCENARIO', 'FILENAME', self.scenario_shortfilename])

        # Initialize two timing variables
        self.scenarioTimeStr = None
        self.totalElapsedTime_ms = 0

        # Compute screen dimensions
        # /!\ Be careful : when multiple monitor are present, screen height and width are computed for the widest screen,
        # but the active screen will be used. Therefore you must ensure that the active screen
        # (just click on it before running application) is also the widest.


        screen_widths = [QtGui.QApplication.desktop().screenGeometry(i).width()
                         for i in range(0, QtGui.QApplication.desktop().screenCount())]

        self.screen_width = max(screen_widths)
        self.screen_index = screen_widths.index(self.screen_width)
        self.screen_height = QtGui.QApplication.desktop().screenGeometry(
            self.screen_index).height()

        # Get current screen
        current_screen = QtGui.QApplication.desktop().screenNumber(QtGui.QApplication.desktop().cursor().pos())
        #centerPoint = QtGui.QApplication.desktop().screenGeometry(current_screen).center()
        #self.move(centerPoint)


        # limit resolution to 1900x1000?
        #if self.screen_width>1900 or self.screen_height>1000:
        #    self.screen_width = 1900
        #    self.screen_height = 1000


        self.setFixedSize(self.screen_width, self.screen_height)



        # Log the computed screen size values
        self.mainLog.addLine(
            ['MAIN', 'INFO', 'SCREENSIZE', 'WIDTH', str(self.screen_width)])
        self.mainLog.addLine(
            ['MAIN', 'INFO', 'SCREENSIZE', 'HEIGHT', str(self.screen_height)])

        #  The following dictionary contains all the information about sizes and placements.
        #  control_top/left is the top/left margin
        #  control_height/width defines the plugin height/width
        self.placements = {
            'fullscreen': {'control_top': 0, 'control_left': 0, 'control_height': self.screen_height,
                           'control_width': self.screen_width},

            'topleft': {'control_top': 0, 'control_left': 0, 'control_height': self.screen_height / 2,
                        'control_width': self.screen_width * (7.0 / 20.1)},

            'topmid': {'control_top': 0, 'control_left': self.screen_width * (
                    5.9 / 20.1), 'control_height': self.screen_height / 2,
                       'control_width': self.screen_width * (10.7 / 20.1)},

            'topright': {'control_top': 0, 'control_left': self.screen_width * (5.9 / 20.1) + self.screen_width * (
                    10.6 / 20.1), 'control_height': self.screen_height / 2,
                         'control_width': self.screen_width * (3.6 / 20.1)},

            'bottomleft': {'control_top': self.screen_height / 2, 'control_left': 0, 'control_height':
                self.screen_height / 2, 'control_width': self.screen_width * (5.9 / 20.1)},

            'bottommid': {'control_top': self.screen_height / 2, 'control_left': self.screen_width * (
                    5.9 / 20.1), 'control_height': self.screen_height / 2,
                          'control_width': self.screen_width * (10.7 / 20.1)},

            'bottomright': {'control_top': self.screen_height / 2, 'control_left': self.screen_width * (5.9 / 20.1) +
                                                                                   self.screen_width * (10.6 / 20.1),
                            'control_height': self.screen_height / 2,
                            'control_width': self.screen_width * (3.6 / 20.1)}
        }

        # Turn off Caps Lock and Num Lock if possible (only Windows until now)
        if platform.system() == "Windows":
            self.turnOffKey(0x14)  # Caps Lock
            self.turnOffKey(0x90)  # Num Lock

        # Preallocate variables to handle experiment pauses
        self.experiment_pause = False
        self.experiment_running = True

        # Initialize plugins
        self.load_plugins()
        self.place_plugins_on_screen()
        self.loadedTasks = []

        # Load scenario file
        self.scenariocontents = self.loadScenario(scenario_fullpath)


    def turnOffKey(self, k):
        """On Windows, use this method to turn off a key defined by the k variable"""
        KEYEVENTF_EXTENTEDKEY = 0x1
        KEYEVENTF_KEYUP = 0x2

        dll = ctypes.WinDLL('User32.dll')

        if dll.GetKeyState(k):
            dll.keybd_event(k, 0x45, KEYEVENTF_EXTENTEDKEY, 0)
            dll.keybd_event(
                k, 0x45, KEYEVENTF_EXTENTEDKEY | KEYEVENTF_KEYUP, 0)


    def load_plugins(self):
        """Inform the Main() class with plugins information"""

        # For each plugin that is present in the ./Plugins directory
        for thisfile in os.listdir(DIRECTORY_NAME_PLUGINS):

            # If it is a python file...
            if thisfile.endswith(".py"):

                # Retrieve the plugin name
                plugin_name = thisfile.replace(".py", "")
                module = imp.load_source(plugin_name, os.path.join(self.working_directory, DIRECTORY_NAME_PLUGINS, thisfile))

                # If the plugin has defined a Task class, log it
                if hasattr(module, "Task"):
                    task = module.Task(self)

                    # Check if a parameters dictionary is present
                    if not hasattr(task, 'parameters'):
                        print _("Plugin '%s' is invalid (no parameters data)") % (plugin_name)
                        continue

                    # Initialize a dictionary to store plugin information
                    plugin_name = plugin_name.lower()
                    self.PLUGINS_TASK[plugin_name] = {}
                    self.PLUGINS_TASK[plugin_name]['class'] = task
                    self.PLUGINS_TASK[plugin_name]['TIME_SINCE_UPDATE'] = 0
                    self.PLUGINS_TASK[plugin_name]['taskRunning'] = False
                    self.PLUGINS_TASK[plugin_name]['taskPaused'] = False
                    self.PLUGINS_TASK[plugin_name]['taskVisible'] = False

                    # Store potential plugin information
                    if 'taskupdatetime' in task.parameters:
                        self.PLUGINS_TASK[plugin_name]["UPDATE_TIME"] = task.parameters['taskupdatetime']
                    else:
                        self.PLUGINS_TASK[plugin_name]["UPDATE_TIME"] = None

                    if hasattr(task, "keyEvent"):
                        self.PLUGINS_TASK[plugin_name]["RECEIVE_KEY"] = True
                    else:
                        self.PLUGINS_TASK[plugin_name]["RECEIVE_KEY"] = False
                    self.PLUGINS_TASK[plugin_name]["NEED_LOG"] = True if hasattr(task, "onLog") else False

                    task.hide()
                else:
                    print _("Plugin '%s' is not recognized") % plugin_name


    def place_plugins_on_screen(self):
        """Compute size and position of each plugin, in a 2 x 3 canvas,
        as a function of the taskplacement variable of each plugin"""

        # Compute some sizes as a function of screen height
        LABEL_HEIGHT = self.screen_height / 27
        font_size_pt = int(LABEL_HEIGHT / (5 / 2))

        # Adapt top margin and height to the presence/absence of plugin labels
        if self.parameters['showlabels']:
            for k in self.placements.keys():
                self.placements[k]['control_top'] += LABEL_HEIGHT
                self.placements[k]['control_height'] -= LABEL_HEIGHT

        # Browse plugins to effectively size and place them
        for plugin_name in self.PLUGINS_TASK:
            plugin = self.getPluginClass(plugin_name)

            # Check if the plugin has a taskplacement parameter
            if 'taskplacement' not in plugin.parameters or not plugin.parameters['taskplacement']:
                print _("Plugin '%s' has no placement data. It will not be displayed") % plugin_name
                continue

            # If so, retrieve it
            placement = plugin.parameters['taskplacement']

            # Plugin placement must match one value of the self.placement dictionary
            if placement in self.placements.keys():
                self.control_top = self.placements[placement]['control_top']
                self.control_left = self.placements[placement]['control_left']
                self.control_height = self.placements[
                    placement]['control_height']
                self.control_width = self.placements[
                    placement]['control_width']

                # If the plugin is not displayed in fullscreen, log information about its area of interest (AOI)
                if placement != 'fullscreen':
                    thisPlacement = self.placements[placement]
                    AOIx = [int(thisPlacement['control_left']), int(
                        thisPlacement['control_left'] + thisPlacement['control_width'])]
                    AOIy = [int(thisPlacement['control_top']), int(
                        thisPlacement['control_top'] + thisPlacement['control_height'])]

                    self.mainLog.addLine(
                        ['MAIN', 'INFO', plugin_name.upper(), 'AOI_X', AOIx])
                    self.mainLog.addLine(
                        ['MAIN', 'INFO', plugin_name.upper(), 'AOI_Y', AOIy])

                    # For each non-fullscreen plugin, show its label if needed
                    if self.parameters['showlabels']:
                        self.PLUGINS_TASK[plugin_name]['ui_label'] = QtGui.QLabel(self)
                        self.PLUGINS_TASK[plugin_name]['ui_label'].setStyleSheet("font: " + str(font_size_pt) + "pt \"MS Shell Dlg 2\"; background-color: black; color: white;")
                        self.PLUGINS_TASK[plugin_name]['ui_label'].setAlignment(QtCore.Qt.AlignCenter)
                        self.PLUGINS_TASK[plugin_name]['ui_label'].resize(self.control_width, LABEL_HEIGHT)
                        self.PLUGINS_TASK[plugin_name]['ui_label'].move(self.control_left, self.control_top - LABEL_HEIGHT)

            else:
                self.showCriticalMessage(
                    _("Placement '%s' is not recognized!") % placement)

            # Resize, place and show the plugin itself
            plugin.resize(self.control_width, self.control_height)
            plugin.move(self.control_left, self.control_top)
            plugin.show()


    def runExperiment(self):
        # Initialize a general timer
        if sys.platform == 'win32':
            self.default_timer = time.clock
        else:
            self.default_timer = time.time


        # Set to high priority
        try:
            p = psutil.Process(os.getpid())
            p.set_nice(psutil.HIGH_PRIORITY_CLASS)
        except:
            pass

        # Update time once to take first scenario instructions (0:00:00) into account
        self.scenarioUpdateTime()
        self.last_time_microsec = self.default_timer()

        # Launch experiment
        while self.experiment_running:
            self.scheduler()
            QtCore.QCoreApplication.processEvents()


        sys.exit()

    def showCriticalMessage(self, msg):
        """Display a critical message (msg) in a QMessageBox Qt object before exiting"""

        flags = QtGui.QMessageBox.Abort
        flags |= QtGui.QMessageBox.StandardButton.Ignore

        result = QtGui.QMessageBox.critical(self, VERSIONTITLE + " "+_("Error"),
                                            msg,
                                            flags)

        if result == QtGui.QMessageBox.Abort:
            self.onEnd()
            sys.exit()


    def getPluginClass(self, plugin):
        """Return the Task instance of the given plugin"""
        if plugin == "__main__":
            return self
        else:
            return self.PLUGINS_TASK[plugin]["class"]


    def updateLabels(self):
        # If loaded plugins have an ui_label, display it
        for plugin_name in self.loadedTasks:
            if plugin_name != "__main__":
                if 'ui_label' in self.PLUGINS_TASK[plugin_name]:
                    if not self.PLUGINS_TASK[plugin_name]['taskVisible']:
                        self.PLUGINS_TASK[plugin_name]['ui_label'].setText('')
                    else:
                        self.PLUGINS_TASK[plugin_name]['ui_label'].setText(self.PLUGINS_TASK[plugin_name]['class'].parameters['title'].upper())

                    self.PLUGINS_TASK[plugin_name]['ui_label'].show()

    def timerRegister(self, timer):
        self.registeredTaskTimer.append(timer)


    def loadScenario(self, scenario_file):
        """Convert the scenario file into a dictionary : dict[time][task][listOfcommand]"""

        # Create a dictionary
        scenario_content = {}

        # Read the scenario text file
        with open(scenario_file, 'r') as f:

            # Browse lines
            for lineNumber, scenario_line in enumerate(f):

                # Remove blank lines
                scenario_line = scenario_line.strip()

                # Only consider lines that do not begin with a #
                if not scenario_line.startswith("#") and scenario_line:

                    # Extract information from line : time, task and command (see getCommand below)
                    time, task, command = self.getCommand(lineNumber, scenario_line)

                    # Add the task to the list of loadedTasks
                    if not task in self.loadedTasks and task is not None:
                        self.loadedTasks.append(task)

                    # If the extracted time is not yet present in the scenario dictionary...
                    if time and time not in scenario_content:
                        # ...add it
                        scenario_content[time] = {}

                    # Likewise, if task not in scenario, add it
                    if task and task not in scenario_content[time]:
                        scenario_content[time][task] = []

                    # Finally, add the command at the correct location in the scenario dictionary
                    if command and time and task:
                        scenario_content[time][task].append(command)

        # If scenario is not valid, exit (see validateScenario below)
        if not self.validateScenario(scenario_content):
            sys.exit()

        return scenario_content

    def validateScenario(self, scenario_content):
        """Check that the scenario follows a set of criteria. Output the corresponding boolean value"""

        # Browse the loaded task, ignoring the __main__ one
        for checktask in self.loadedTasks:
            if checktask == "__main__":
                continue

            else:
                howmanyentries = 0
                entries = []
                for k in scenario_content.keys():
                    if checktask in scenario_content[k]:
                        for t in scenario_content[k][checktask]:
                            howmanyentries += 1
                            entries.append(t)

                # Does the scenario contains one or more commands for the task at hand ?
                if howmanyentries == 0:
                    self.showCriticalMessage(_("No entry has been found for the '%s' plugin. Check the scenario file") % checktask )
                    return False

                # Are the start/stop commands present ?
                for thiscommand in ['start']:
                    if thiscommand not in [thisentry[0] for thisentry in entries]:
                        self.showCriticalMessage(_("The '%s' plugin does not admit a %s command. Please fix that") % (checktask, thiscommand))
                        return False

        # Check that the last command of the scenario is an 'end'
        try:
            lasttime = sorted(scenario_content.keys())[-1]
            lasttask = scenario_content[lasttime].keys()[0]

            # Is there more than one task?
            if (len(scenario_content[lasttime].keys()) > 1):
                raise Exception()

            lastcmd = scenario_content[lasttime][lasttask][0][0]

            if lastcmd != "end":
                raise Exception()
        except:
            self.showCriticalMessage(_("The scenario should terminate with a 'end' command"))
            return False

        # Check there is at least one task in the scenario
        # Do not take into account the special case of the "__main__" task
        if len(self.loadedTasks) <= 1:
            self.showCriticalMessage(_("No task is started!"))
            return False

        return True

    def getCommand(self, lineNumber, lineContent):
        """Parse lineContent to time, task and command variables.
            There are 3 possible syntax:
            0:00:00;end => call onEnd in main script
            0:00:00;track;start => call onStart in the track plugins
            0:00:00;track;variable;value=> modify the parameters in the track plugins
         """

        # Retrieve line content, removing white space and using semi-colon as delimiter
        lineList = lineContent.strip().split(';')

        # Check if the length of lineList is correct
        if not 1 < len(lineList) < 5:
            self.showCriticalMessage(_("Error. Number of value is incorrect. See line")+" " + str(lineNumber) + ' (' + str(lineContent) + ')')
            return None, None, None

        # Manage the special case of main (0:00:00;start)
        elif len(lineList) == 2:
            lineList.insert(1, "__main__")

        # (there is no * to unpack variable sized list in python2.7 (time, task, *command))
        time, task, command = lineList[0], lineList[1], lineList[2:]

        if task == "__main__":
            taskclass = self
        elif task in self.PLUGINS_TASK:
            taskclass = self.getPluginClass(task)
        else:
            self.showCriticalMessage(
                _("'%s' plugin: unknown\n\nLINE: %s") % (task, str(lineNumber)))
            return None, None, None

        if len(time)!=7:
            self.showCriticalMessage(
                _("'%s' plugin: wrong time format\n\nLINE: %s") % (task, str(lineNumber)))

        # When only one command, concatenate it with the 'on' chain (e.g. start leads to onStart)
        # onCommand functions are called into the plugins
        if len(command) == 1:
            functionname = "on" + command[0].capitalize()

            # If the onCommand does not exist...
            if not hasattr(taskclass, functionname) and functionname not in ["onStart", "onStop", "onHide", "onPause", "onShow", "onResume"]:

                # signal it.
                errorcaller = ""
                if task != "__main__":
                    errorcaller = "' in '" + task

                self.showCriticalMessage(
                    _("'%s' not found!\n\nLINE: %s") % (functionname + errorcaller, str(lineNumber)))
                return None, None, None
            else:
                return time, task, command

        # For the other variables, check that there are corrects (available in the plugin)
        else:
            if taskclass == self:
                self.showCriticalMessage(
                    _("The main script parameters should not be called, use a task instead!\n\nLINE: %s") % str(lineNumber))
                return None, None, None

            if not hasattr(taskclass, PARAMETERS_VARIABLE):
                self.showCriticalMessage(
                    _("'%s' should have a parameters dictionary!\n\nLINE: %s") % (task, str(lineNumber)))
                return None, None, None

            if not self.testParameterVariable(task, taskclass, command[0]):
                self.showCriticalMessage(
                    _("Variable '%s' unknown in task '%s'\n\nLINE: %s") % (str(command [0]), task, str(lineNumber)))
                return None, None, None

        return time, task, command


    def testParameterVariable(self, task, taskclass, adress):
        """Check that a given variable is present in the parameters dictionary of the plugin"""

        current = getattr(taskclass, PARAMETERS_VARIABLE)

        if not current:
            return False

        adress = adress.split('-')

        for i in range(0, len(adress)):
            k = str(adress[i])
            if isinstance(current, dict):
                if k in current:
                    current = current.get(k, None)  # getattr(current, k)

                else:
                    self.showCriticalMessage(
                        _("Variable '%s' unknown in task '%s'") % (k, task))
                    return False
            else:
                # Requires a dictionary...
                self.showCriticalMessage(
                    _("Plugin '%s' has a malformed '%s' variable") % (task, PARAMETERS_VARIABLE))
                return False

        return True

    def setParameterVariable(self, task, taskclass, variable, value):
        """Set a variable to its value, after having convert it to the correct type"""
        current = getattr(taskclass, PARAMETERS_VARIABLE)

        if not current:
            return False

        command = variable.split("-")

        for e in range(0, len(command) - 1):  # range(0,0) = []
            current = current.get(command[e], None)

        t = type(current[command[-1]])
        if current[command[-1]] is None:
            print _("Warning: None Value in self.parameters. This should not happen!")

        # Must test booleen first because booleen are also int (e.g., True == 1 is True)
        if isinstance(current[command[-1]], bool):
            if value.lower() == 'true':
                current[command[-1]] = True
            elif value.lower() == 'false':
                current[command[-1]] = False
        elif isinstance(current[command[-1]], int):
            current[command[-1]] = int(value)
        elif isinstance(current[command[-1]], float):
            current[command[-1]] = float(value)
        elif isinstance(current[command[-1]], str) or isinstance(current[command[-1]], unicode) or current[command[-1]] is None:
            current[command[-1]] = value
        else:
            try:
                current[command[-1]] = ast.literal_eval(value)
            except:
                self.showCriticalMessage(
                    _("Unable to evaluate a value! This should not happen!"))

        # Retrieve changing value that are handled by MATB.py (e.g., title, taskupdatetime)
        if variable == 'title':
            self.PLUGINS_TASK[task]['ui_label'].setText(value)
        elif variable == 'taskupdatetime' and isinstance(current[command[-1]], int):
            self.PLUGINS_TASK[task]['UPDATE_TIME'] = int(value)

    def executeScenario(self, time):
        """Interpret and execute commands for the current time value"""

        # Check if the current time has entry in the scenario
        if time in self.scenariocontents:

            # If so, browse all the task that are involved (or the main script)
            for task in self.scenariocontents[time]:
                # Store an instance of the Task class of the plugin
                taskclass = self.getPluginClass(task)

                # For each command that is found
                for command in self.scenariocontents[time][task]:

                    # If action command, determine which and execute according actions
                    if len(command) == 1:
                        functionname = "on" + command[0].capitalize()

                        msg = ''
                        if functionname == "onStart": # = onResume + onShow
                            self.PLUGINS_TASK[task]['taskRunning'] = True
                            self.PLUGINS_TASK[task]['taskVisible'] = True
                            self.PLUGINS_TASK[task]['taskPaused'] = False
                            taskclass.show()
                            msg = 'START'
                        elif functionname == "onStop": # = onPause + onHide
                            self.PLUGINS_TASK[task]['taskRunning'] = False
                            self.PLUGINS_TASK[task]['taskPaused'] = False
                            self.PLUGINS_TASK[task]['taskVisible'] = False
                            taskclass.hide()
                            msg = 'STOP'
                        elif functionname == "onShow":
                            self.PLUGINS_TASK[task]['taskVisible'] = True
                            taskclass.show()
                            msg = 'SHOW'
                        elif functionname == "onHide":
                            self.PLUGINS_TASK[task]['taskVisible'] = False
                            taskclass.hide()
                            msg = 'HIDE'
                        elif functionname == "onPause":
                            if not self.PLUGINS_TASK[task]['taskPaused']:
                                self.PLUGINS_TASK[task]['taskPaused'] = True
                                msg = 'PAUSE'
                        elif functionname == "onResume":
                            if self.PLUGINS_TASK[task]['taskPaused']:
                                self.PLUGINS_TASK[task]['taskPaused'] = False
                                msg = 'RESUME'

                        # Call the onXXX command from the task
                        if hasattr(taskclass, functionname):
                            getattr(taskclass, functionname)()

                        if len(msg):
                            self.mainLog.addLine(['MAIN', 'STATE', task.upper(), msg])

                        self.waitEndofPause()

                        if self.parameters['showlabels']:
                            self.updateLabels()

                    else:
                        # If longer command, set as a parameter variable (see setParameterVariable above)
                        self.setParameterVariable(task, taskclass, command[0], command[1])
                        self.mainLog.addLine(['MAIN', 'SCENARIO', task.upper(), command[0].upper(), command[1]])


    def waitEndofPause(self):
        # if the task asked for a pause. Wait for the end of the pause
        # this is necessary to prevent racing conditions between tasks
        # started at the same time event
        while self.experiment_pause:
            QtCore.QCoreApplication.processEvents()

        self.last_time_microsec = self.default_timer()

    def scenarioUpdateTime(self):
        """Increment time (h,m,s) and get the corresponding string chain (H:MM:SS)"""
        import pdb
        pdb.set_trace()
        m, s = divmod(self.totalElapsedTime_ms / 1000.0, 60)
        h, m = divmod(m, 60)

        if h > 9:
            self.showCriticalMessage(_("Timing overflow. This should not happen!"))

        s = "%d:%02d:%02d" % (h, m, s)

        # If scenarioTimeStr need to be updated (1 second passed), update it
        # and try to execute scenario contents again (see the executeScenario fucntion above)
        if s != self.scenarioTimeStr:
            self.scenarioTimeStr = s
            self.executeScenario(self.scenarioTimeStr)

    def scheduler(self):
        """Manage the passage of time. Block time during pauses"""
        current_time_microsec = self.default_timer()
        elapsed_time_ms = (current_time_microsec - self.last_time_microsec) * 1000.0
        
        if elapsed_time_ms < MAIN_SCHEDULER_INTERVAL:
            return

<<<<<<< HEAD
        self.last_time_microsec = current_time_microsec
=======

        self.last_time = current_time
>>>>>>> ef70ff93

        # The main experiment is in pause, so do not increment time
        if self.experiment_pause or not self.experiment_running:
            return

        # Time increment in case the experiment is running
        self.totalElapsedTime_ms += elapsed_time_ms

        # If experiment is effectively running, browse plugins and refresh them (execute their onUpdate() method) as a function of their own UPDATE_TIME
        for plugin_name in self.PLUGINS_TASK:
            if plugin_name in self.loadedTasks:
                if self.PLUGINS_TASK[plugin_name]["UPDATE_TIME"] is not None and not self.PLUGINS_TASK[plugin_name]['taskPaused']:
                    self.PLUGINS_TASK[plugin_name]["TIME_SINCE_UPDATE"] += elapsed_time_ms
                    if self.PLUGINS_TASK[plugin_name]["TIME_SINCE_UPDATE"] >= self.PLUGINS_TASK[plugin_name]["UPDATE_TIME"]:
                        self.PLUGINS_TASK[plugin_name]["TIME_SINCE_UPDATE"] = 0
                        if hasattr(self.PLUGINS_TASK[plugin_name]["class"], "onUpdate"):
                            self.PLUGINS_TASK[plugin_name]["class"].onUpdate()
                        else:
                            self.showCriticalMessage(_("Plugin '%s' requires an onUpdate() function!") % plugin_name)

        self.scenarioUpdateTime()

    def eventFilter(self, source, event):
        """Filter key inputs, and launch task keyEvent methods if not paused"""
        if (event.type() == QtCore.QEvent.KeyRelease):
            key = event.key()

            # End experiment if key=ESC
            if key == QtCore.Qt.Key_Escape:
                self.mainLog.addLine(["MAIN", "INPUT", "KEY_RELEASE", "ESC"])
                if self.parameters['allowescape']:
                    self.onEnd()
                return True

            self.mainLog.addLine(["MAIN", "INPUT", "KEY_RELEASE", str(key)])

            for task in self.PLUGINS_TASK:
                if self.PLUGINS_TASK[task]["RECEIVE_KEY"] and not self.PLUGINS_TASK[task]['taskPaused']:
                    self.getPluginClass(task).keyEvent(key)

            return True
        else:
            return QtGui.QMainWindow.eventFilter(self, source, event)

    def sendLogToPlugins(self, stringLine):
        if hasattr(self, 'loadedTasks'):
            for plugin_name in self.PLUGINS_TASK:
                if plugin_name in self.loadedTasks:
                    if self.PLUGINS_TASK[plugin_name]["NEED_LOG"] == True:
                        self.PLUGINS_TASK[plugin_name]["class"].onLog(stringLine)

    def closeEvent(self, e):
        """Defines what happens when close button or ALT-F4 is hit"""
        if self.parameters['allowescape']:
            self.hide()
            self.onEnd()
            e.accept()
        else:
            e.ignore()

    def onEnd(self):
        """Defines what happens for the experiment to end"""

        self.experiment_running = False

        # Start the onEnd() method of each loaded plugin
        for plugin in self.PLUGINS_TASK:
            if plugin != '__main__':
                classplugin = self.getPluginClass(plugin)

                if hasattr(self.getPluginClass(plugin), "onEnd"):
                    self.getPluginClass(plugin).onEnd()

        self.mainLog.addLine(["MAIN", "STATE", "", "END"])
        self.close()
        sys.exit()

    def onPause(self, hide_ui=True):
        """Defines what happens when the experiment is paused, for instance when a generic scale is presented"""
        self.mainLog.addLine(["MAIN", "STATE", "", "PAUSE"])
        self.experiment_pause = True

        # The timer is paused
        for timer in self.registeredTaskTimer:
            timer.pause()

        # The onPause() method of each plugin is started, if present
        for plugin in self.PLUGINS_TASK:
            if plugin != '__main__':
                classplugin = self.getPluginClass(plugin)

                if not self.PLUGINS_TASK[plugin]['taskPaused']:
                    self.PLUGINS_TASK[plugin]['taskPaused'] = True

                    if hasattr(self.getPluginClass(plugin), "onPause"):
                        self.getPluginClass(plugin).onPause()

                # Running plugins must be hidden
                if hide_ui:
                    if 'ui_label' in self.PLUGINS_TASK[plugin]:
                        self.PLUGINS_TASK[plugin]['ui_label'].hide()
                classplugin.hide()

    def onResume(self):
        """Defines what happens when resuming from a pause"""
        self.mainLog.addLine(["MAIN", "STATE", "", "RESUME"])
        self.experiment_pause = False

        # The timer is resumed
        for timer in self.registeredTaskTimer:
            timer.resume()

        # And the onResume() method of each plugin is started, if present
        for plugin in self.PLUGINS_TASK:
            if plugin != '__main__':
                classplugin = self.getPluginClass(plugin)

                # Finally, the plugin is displayed back if running
                if self.PLUGINS_TASK[plugin]['taskRunning']:
                    self.PLUGINS_TASK[plugin]['taskPaused'] = False
                    if hasattr(self.getPluginClass(plugin), "onResume"):
                        self.getPluginClass(plugin).onResume()
                    if 'ui_label' in self.PLUGINS_TASK[plugin]:
                        self.PLUGINS_TASK[plugin]['ui_label'].show()
                    classplugin.show()

def loadConfig():
    config_filename = 'config.txt'

    if os.path.exists(config_filename):
        with open(config_filename, 'r') as lines:
            for line in lines:
                split = line.split('=')
                if len(split)==2:
                    CONFIG[split[0]]=(split[1])

    if CONFIG.has_key('language'):
        Translator._lang = CONFIG['language']

# return the value from the config file or the default one
def getConfigValue(key, defaultvalue):
    if CONFIG.has_key(key):
        return CONFIG[key]
    return defaultvalue

if __name__ == '__main__':
    app = QtGui.QApplication(sys.argv)

    loadConfig()

    scenario_FullPath, none = QtGui.QFileDialog.getOpenFileName(
        None, VERSIONTITLE + ' - ' + _('Select a scenario'), DIRECTORY_NAME_SCENARIOS, "(*.txt)")

    if os.path.exists(scenario_FullPath):
        pygame.init()
        window = Main(scenario_FullPath)
        window.setWindowTitle(VERSIONTITLE)

        window.showFullScreen()
        app.installEventFilter(window)
        window.runExperiment()

    else:
        OSCriticalErrorMessage(_("Error"), _("No scenario selected!"))

    sys.exit(app.exec_())<|MERGE_RESOLUTION|>--- conflicted
+++ resolved
@@ -27,7 +27,6 @@
 import ast
 import sys
 import os
-import pdb
 import platform
 import psutil
 from Helpers import Logger, Translator
@@ -337,7 +336,6 @@
         while self.experiment_running:
             self.scheduler()
             QtCore.QCoreApplication.processEvents()
-
 
         sys.exit()
 
@@ -722,12 +720,7 @@
         if elapsed_time_ms < MAIN_SCHEDULER_INTERVAL:
             return
 
-<<<<<<< HEAD
         self.last_time_microsec = current_time_microsec
-=======
-
-        self.last_time = current_time
->>>>>>> ef70ff93
 
         # The main experiment is in pause, so do not increment time
         if self.experiment_pause or not self.experiment_running:
